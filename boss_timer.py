--- conflicted
+++ resolved
@@ -543,11 +543,7 @@
         logger.info(f"Added boss {name} to channel {cid}")
 
     await update_dashboard_message(cid)
-<<<<<<< HEAD
     await interaction.response.send_message(f"✅ Boss '{name}' added ({respawn_time}).", ephemeral=True)
-=======
-    await interaction.response.send_message(f"✅ Boss '{name}' added ({respawn_time}).", delete_after=10)
->>>>>>> cd2f3bd4
 
 @bot.tree.command(description="Remove a boss from THIS channel only.")
 @app_commands.describe(name="Boss name to remove")
